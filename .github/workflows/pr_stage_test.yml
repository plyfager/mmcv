--- conflicted
+++ resolved
@@ -110,11 +110,7 @@
         with:
           python-version: 3.7
       - name: Upgrade pip
-<<<<<<< HEAD
-        run: python -m pip install --upgrade pip
-=======
         run: python -m pip install pip --upgrade
->>>>>>> 2478cb6f
       - name: Install PyTorch
         run: pip install torch==1.8.1+cpu torchvision==0.9.1+cpu -f https://download.pytorch.org/whl/torch_stable.html
       - name: Install MMEngine from main branch
