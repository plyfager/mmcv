--- conflicted
+++ resolved
@@ -2,69 +2,6 @@
 
 We implement common ops used in detection, segmentation, etc.
 
-<<<<<<< HEAD
-| Device                       | CPU | CUDA | MLU | MPS |
-| ---------------------------- | --- | ---- | --- | --- |
-| ActiveRotatedFilter          | √   | √    |     |     |
-| AssignScoreWithK             |     | √    |     |     |
-| BallQuery                    |     | √    |     |     |
-| BBoxOverlaps                 |     | √    | √   | √   |
-| BorderAlign                  |     | √    |     |     |
-| BoxIouRotated                | √   | √    |     |     |
-| BoxIouQuadri                 | √   | √    |     |     |
-| CARAFE                       |     | √    | √   |     |
-| ChamferDistance              |     | √    |     |     |
-| CrissCrossAttention          |     | √    |     |     |
-| ContourExpand                | √   |      |     |     |
-| ConvexIoU                    |     | √    |     |     |
-| CornerPool                   |     | √    |     |     |
-| Correlation                  |     | √    |     |     |
-| Deformable Convolution v1/v2 | √   | √    |     |     |
-| Deformable RoIPool           |     | √    | √   |     |
-| DiffIoURotated               |     | √    |     |     |
-| DynamicScatter               |     | √    |     |     |
-| FurthestPointSample          |     | √    |     |     |
-| FurthestPointSampleWithDist  |     | √    |     |     |
-| FusedBiasLeakyrelu           |     | √    |     |     |
-| GatherPoints                 |     | √    |     |     |
-| GroupPoints                  |     | √    |     |     |
-| Iou3d                        |     | √    | √   |     |
-| KNN                          |     | √    |     |     |
-| MaskedConv                   |     | √    | √   |     |
-| MergeCells                   |     | √    |     |     |
-| MinAreaPolygon               |     | √    |     |     |
-| ModulatedDeformConv2d        | √   | √    |     |     |
-| MultiScaleDeformableAttn     |     | √    | √   |     |
-| NMS                          | √   | √    | √   |     |
-| NMSRotated                   | √   | √    |     |     |
-| NMSQuadri                    | √   | √    |     |     |
-| PixelGroup                   | √   |      |     |     |
-| PointsInBoxes                | √   | √    |     |     |
-| PointsInPolygons             |     | √    |     |     |
-| PSAMask                      | √   | √    | √   |     |
-| RotatedFeatureAlign          | √   | √    |     |     |
-| RoIPointPool3d               |     | √    | √   |     |
-| RoIPool                      |     | √    | √   |     |
-| RoIAlignRotated              | √   | √    | √   |     |
-| RiRoIAlignRotated            |     | √    |     |     |
-| RoIAlign                     | √   | √    | √   |     |
-| RoIAwarePool3d               |     | √    | √   |     |
-| SAConv2d                     |     | √    |     |     |
-| SigmoidFocalLoss             |     | √    | √   |     |
-| SoftmaxFocalLoss             |     | √    |     |     |
-| SoftNMS                      |     | √    |     |     |
-| Sparse Convolution           |     | √    |     |     |
-| Synchronized BatchNorm       |     | √    |     |     |
-| ThreeInterpolate             |     | √    |     |     |
-| ThreeNN                      |     | √    | √   |     |
-| TINShift                     |     | √    | √   |     |
-| UpFirDn2d                    |     | √    |     |     |
-| Voxelization                 | √   | √    |     |     |
-| PrRoIPool                    |     | √    |     |     |
-| BiasAct                      |     | √    |     |     |
-| FilteredLrelu                |     | √    |     |     |
-| Conv2dGradfix                |     | √    |     |     |
-=======
 | Device                       | CPU | CUDA | MLU | MPS | Ascend |
 | ---------------------------- | --- | ---- | --- | --- | ------ |
 | ActiveRotatedFilter          | √   | √    |     |     |        |
@@ -124,4 +61,6 @@
 | Voxelization                 | √   | √    |     |     |        |
 | PrRoIPool                    |     | √    |     |     |        |
 | BezierAlign                  | √   | √    |     |     |        |
->>>>>>> 8e2b2bf3
+| BiasAct                      |     | √    |     |     |        |
+| FilteredLrelu                |     | √    |     |     |        |
+| Conv2dGradfix                |     | √    |     |     |        |