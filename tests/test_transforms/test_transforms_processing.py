--- conflicted
+++ resolved
@@ -6,8 +6,7 @@
 import pytest
 
 import mmcv
-<<<<<<< HEAD
-from mmcv.transforms import TRANSFORMS, Normalize, Pad, Resize
+from mmcv.transforms import TRANSFORMS, Normalize, Pad, Resize,  RandomFlip, RandomResize
 
 try:
     import torch
@@ -18,9 +17,6 @@
 
 from numpy.testing import assert_array_almost_equal, assert_array_equal
 from PIL import Image
-=======
-from mmcv.transforms import Normalize, Pad, RandomFlip, RandomResize, Resize
->>>>>>> 8d4d09ff
 
 
 class TestNormalize:
@@ -199,9 +195,8 @@
             "pad_val={'img': 0, 'seg': 255}), padding_mode=edge)")
 
 
-<<<<<<< HEAD
 class TestCenterCrop:
-
+    
     @classmethod
     def setup_class(cls):
         img = mmcv.imread(
@@ -569,7 +564,6 @@
         assert results['img'].shape == (150, 200, 3)
         assert np.equal(results['gt_bboxes'], np.array([[100, 75, 300,
                                                          225]])).all()
-=======
 class TestRandomFlip:
 
     def test_init(self):
@@ -718,5 +712,4 @@
             results = {}
             TRANSFORMS = RandomResize([(224, 448), [112, 224]],
                                       keep_ratio=True)
-            results_update = TRANSFORMS.transform(copy.deepcopy(results))
->>>>>>> 8d4d09ff
+            results_update = TRANSFORMS.transform(copy.deepcopy(results))